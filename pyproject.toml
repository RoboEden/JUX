--- conflicted
+++ resolved
@@ -20,15 +20,11 @@
     "Topic :: Games/Entertainment :: Real Time Strategy",
     "Topic :: Scientific/Engineering :: Artificial Intelligence",
 ]
-<<<<<<< HEAD
-dependencies = ["luxai-s2==2.2.0", "jax[cuda11_cudnn82]==0.4.7", "chex"]
-=======
 dependencies = [
     "luxai-s2==3.0.0",
-    # "jax[cuda]",
+    "jax[cuda11_cudnn82]==0.4.7",
     "chex",
 ]
->>>>>>> 94c0e41d
 dynamic = ["version"]
 
 [project.urls]
