--- conflicted
+++ resolved
@@ -1,79 +1,70 @@
 [build-system]
-    requires = ["setuptools", "setuptools-scm"]
-    build-backend = "setuptools.build_meta"
+requires = ["setuptools", "setuptools-scm"]
+build-backend = "setuptools.build_meta"
 
 [project]
-    name = "juxai-s2"
-    description = "JUX is a jax-accelerated engine for Lux-2022."
-    requires-python = ">=3.7, <3.11"
-    license = { file = "LICENSE" }
-    readme = "README.md"
-    authors = [
-        { name = "Qimai Li", email = "qimaili@chaocanshu.ai" },
-        { name = "Yuhao Jiang", email = "yuhaojiang@chaocanshu.ai" },
-    ]
-    keywords = ["JAX", "LuxAI-S2"]
-    classifiers = [
-        "Programming Language :: Python :: 3",
-        "Environment :: GPU :: NVIDIA CUDA",
-        "License :: OSI Approved :: MIT License",
-        "Topic :: Games/Entertainment :: Real Time Strategy",
-        "Topic :: Scientific/Engineering :: Artificial Intelligence",
-    ]
-    dependencies = [
-<<<<<<< HEAD
-        "luxai-s2==2.1.0",
-        "jax[cuda]",
-=======
-        "luxai-s2==2.0.0",
-        # "jax[cuda]",
->>>>>>> 1216d9f4
-        "chex",
-    ]
-    dynamic = ["version"]
+name = "juxai-s2"
+description = "JUX is a jax-accelerated engine for Lux-2022."
+requires-python = ">=3.7, <3.11"
+license = { file = "LICENSE" }
+readme = "README.md"
+authors = [
+    { name = "Qimai Li", email = "qimaili@chaocanshu.ai" },
+    { name = "Yuhao Jiang", email = "yuhaojiang@chaocanshu.ai" },
+]
+keywords = ["JAX", "LuxAI-S2"]
+classifiers = [
+    "Programming Language :: Python :: 3",
+    "Environment :: GPU :: NVIDIA CUDA",
+    "License :: OSI Approved :: MIT License",
+    "Topic :: Games/Entertainment :: Real Time Strategy",
+    "Topic :: Scientific/Engineering :: Artificial Intelligence",
+]
+dependencies = [
+    "luxai-s2==2.1.0",
+    # "jax[cuda]",
+    "chex",
+]
+dynamic = ["version"]
 
-    [project.urls]
-    repository = "https://github.com/RoboEden/jux"
-    "Bug Tracker" = "https://github.com/RoboEden/jux/issues"
-    # TODO: add homepage url
-    # TODO: add documentation url
+[project.urls]
+repository = "https://github.com/RoboEden/jux"
+"Bug Tracker" = "https://github.com/RoboEden/jux/issues"
+# TODO: add homepage url
+# TODO: add documentation url
 
-    [project.optional-dependencies]
-    torch = [
-        "torch",
-        "torchvision",
-        "torchaudio",
-    ]
+[project.optional-dependencies]
+torch = ["torch", "torchvision", "torchaudio"]
 
-    dev = [
-        "toml",
-        "pre-commit",
-        "pytype",
-        "tox",
-        "tox-conda",
-        "pytest",
-        "pytest-cov",
-        "isort",
-        "autoflake",
-        "yapf",
-        "bump2version",
-        "rich",
-        "pandas",
-        "ipywidgets>=7.0,<8.0",
-        "notebook",
-        "build",
-        "twine",
-    ]
+dev = [
+    "toml",
+    "pre-commit",
+    "pytype",
+    "tox",
+    "tox-conda",
+    "pytest",
+    "pytest-cov",
+    "isort",
+    "autoflake",
+    "yapf",
+    "bump2version",
+    "rich",
+    "pandas",
+    "ipywidgets>=7.0,<8.0",
+    "notebook",
+    "build",
+    "twine",
+]
 
 [tool.setuptools.dynamic]
-    version = { attr = "jux.__version__" }
+version = { attr = "jux.__version__" }
 
 [tool.yapf]
-    column_limit = 120
-    indent_width = 4
+column_limit = 120
+indent_width = 4
 
 [tool.autoflake]
-    imports = ["jax", "numpy", "chex"]
+imports = ["jax", "numpy", "chex"]
 
 [tool.isort]
 multi_line_output = 3
