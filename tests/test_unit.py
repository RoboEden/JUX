--- conflicted
+++ resolved
@@ -3,15 +3,11 @@
 from jax import numpy as jnp
 from luxai2022.team import FactionTypes as LuxFactionTypes
 
-<<<<<<< HEAD
 from jux.config import EnvConfig
 from jux.team import LuxTeam
+from jux.tree_util import batch_into_leaf
 from jux.unit import LuxUnit, LuxUnitType, Unit, UnitType
-from jux.unit_cargo import ResourceType
-=======
-from jux.tree_util import batch_into_leaf
-from jux.unit import EnvConfig, ResourceType, Unit, UnitCargo, UnitType
->>>>>>> 3657cc92
+from jux.unit_cargo import ResourceType, UnitCargo
 
 
 class TestUnit(chex.TestCase):
