--- conflicted
+++ resolved
@@ -87,11 +87,10 @@
         width, height = self.width, self.height
         if not isinstance(__o, GameMap):
             return False
-<<<<<<< HEAD
-        return (self.width == __o.width and self.height == __o.height and self.symmetry == __o.symmetry
-                and jnp.array_equal(self.rubble[:height, :width], __o.rubble[:height, :width])
-                and jnp.array_equal(self.ice[:height, :width], __o.ice[:height, :width])
-                and jnp.array_equal(self.ore[:height, :width], __o.ore[:height, :width]))
+        return ((self.width == __o.width) & (self.height == __o.height) & (self.symmetry == __o.symmetry)
+                & jnp.array_equal(self.rubble, __o.rubble)
+                & jnp.array_equal(self.ice, __o.ice)
+                & jnp.array_equal(self.ore, __o.ore))
 
 
 def maximum_filter(matrix, window_dimensions=(4, 4)):
@@ -530,10 +529,4 @@
     symmetry = MapType.from_lux(symmetry)
     game_map = GameMap.random_map(seed=seed, symmetry=symmetry, map_type=map_type, width=width, height=height)
     lux_viz(game_map)
-    input()
-=======
-        return ((self.width == __o.width) & (self.height == __o.height) & (self.symmetry == __o.symmetry)
-                & jnp.array_equal(self.rubble, __o.rubble)
-                & jnp.array_equal(self.ice, __o.ice)
-                & jnp.array_equal(self.ore, __o.ore))
->>>>>>> fea80e81
+    input()